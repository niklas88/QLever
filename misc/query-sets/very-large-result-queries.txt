--- conflicted
+++ resolved
@@ -1,15 +1,6 @@
-<<<<<<< HEAD
 vlr_person_comp*	SELECT ?x WHERE { ?x <is-a> <Person> . ?x <in-context> ?c . <word:comp*> <in-context> ?c }
 vlr_csci_computer	SELECT ?x WHERE { ?x <is-a> <Computer_scientist> . ?x <in-context> ?c . <word:computer> <in-context> ?c }
 vlr_person_company	SELECT ?x WHERE { ?x <is-a> <Person> . ?x <in-context> ?c . <word:company> <in-context> ?c }
 vlr_person_comp*	SELECT ?x WHERE { ?x <is-a> <Person> . ?x <in-context> ?c . <word:war> <in-context> ?c }
 vlr_person_anti*	SELECT ?x WHERE { ?x <is-a> <Person> . ?x <in-context> ?c . <word:anti*> <in-context> ?c }
-vlr_topic_auto*	SELECT ?x WHERE { ?x <is-a> <Person> . ?x <in-context> ?c . <word:auto*> <in-context> ?c }
-=======
-bjoern_person_comp*	SELECT ?x WHERE { ?x <is-a> <Person> . ?x <in-context> ?c . <word:comp*> <in-context> ?c }
-bjoern_csci_computer	SELECT ?x WHERE { ?x <is-a> <Computer_scientist> . ?x <in-context> ?c . <word:computer> <in-context> ?c }
-bjoern_person_company	SELECT ?x WHERE { ?x <is-a> <Person> . ?x <in-context> ?c . <word:company> <in-context> ?c }
-bjoern_person_war	SELECT ?x WHERE { ?x <is-a> <Person> . ?x <in-context> ?c . <word:war> <in-context> ?c }
-bjoern_person_anti*	SELECT ?x WHERE { ?x <is-a> <Person> . ?x <in-context> ?c . <word:anti*> <in-context> ?c }
-bjoern_topic_auto*	SELECT ?x WHERE { ?x <is-a> <Topic> . ?x <in-context> ?c . <word:auto*> <in-context> ?c }
->>>>>>> 79494f09
+vlr_topic_auto*	SELECT ?x WHERE { ?x <is-a> <Topic> . ?x <in-context> ?c . <word:auto*> <in-context> ?c }